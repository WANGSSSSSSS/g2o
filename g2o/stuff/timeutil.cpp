// g2o - General Graph Optimization
// Copyright (C) 2011 R. Kuemmerle, G. Grisetti, W. Burgard
// All rights reserved.
//
// Redistribution and use in source and binary forms, with or without
// modification, are permitted provided that the following conditions are
// met:
//
// * Redistributions of source code must retain the above copyright notice,
//   this list of conditions and the following disclaimer.
// * Redistributions in binary form must reproduce the above copyright
//   notice, this list of conditions and the following disclaimer in the
//   documentation and/or other materials provided with the distribution.
//
// THIS SOFTWARE IS PROVIDED BY THE COPYRIGHT HOLDERS AND CONTRIBUTORS "AS
// IS" AND ANY EXPRESS OR IMPLIED WARRANTIES, INCLUDING, BUT NOT LIMITED
// TO, THE IMPLIED WARRANTIES OF MERCHANTABILITY AND FITNESS FOR A
// PARTICULAR PURPOSE ARE DISCLAIMED. IN NO EVENT SHALL THE COPYRIGHT
// HOLDER OR CONTRIBUTORS BE LIABLE FOR ANY DIRECT, INDIRECT, INCIDENTAL,
// SPECIAL, EXEMPLARY, OR CONSEQUENTIAL DAMAGES (INCLUDING, BUT NOT LIMITED
// TO, PROCUREMENT OF SUBSTITUTE GOODS OR SERVICES; LOSS OF USE, DATA, OR
// PROFITS; OR BUSINESS INTERRUPTION) HOWEVER CAUSED AND ON ANY THEORY OF
// LIABILITY, WHETHER IN CONTRACT, STRICT LIABILITY, OR TORT (INCLUDING
// NEGLIGENCE OR OTHERWISE) ARISING IN ANY WAY OUT OF THE USE OF THIS
// SOFTWARE, EVEN IF ADVISED OF THE POSSIBILITY OF SUCH DAMAGE.

#include "timeutil.h"
#include <iostream>

namespace g2o {

  ScopeTime::ScopeTime(const char* title) : _title(title), _startTime(get_monotonic_time()) {}

  ScopeTime::~ScopeTime() {
    std::cerr << _title<<" took "<<1000*(get_monotonic_time()-_startTime)<<"ms.\n";
  }

  double get_monotonic_time()
  {
    return seconds{ std::chrono::steady_clock::now().time_since_epoch() }.count();
  }
<<<<<<< HEAD
 
  return 0;
}
#endif

ScopeTime::ScopeTime(const char* title) : _title(title), _startTime(get_monotonic_time()) {}

ScopeTime::~ScopeTime() {
  std::cerr << _title<<" took "<<1000*(get_monotonic_time()-_startTime)<<"ms.\n";
}

number_t get_monotonic_time()
{
#if (defined(_POSIX_TIMERS) && (_POSIX_TIMERS+0 >= 0) && defined(_POSIX_MONOTONIC_CLOCK))
  struct timespec ts;
  clock_gettime(CLOCK_MONOTONIC, &ts);
  return ts.tv_sec + ts.tv_nsec*1e-9;
#else
  return get_time();
#endif
}
=======
>>>>>>> 787d9d5a

} // end namespace<|MERGE_RESOLUTION|>--- conflicted
+++ resolved
@@ -35,33 +35,9 @@
     std::cerr << _title<<" took "<<1000*(get_monotonic_time()-_startTime)<<"ms.\n";
   }
 
-  double get_monotonic_time()
+  number_t get_monotonic_time()
   {
     return seconds{ std::chrono::steady_clock::now().time_since_epoch() }.count();
   }
-<<<<<<< HEAD
- 
-  return 0;
-}
-#endif
-
-ScopeTime::ScopeTime(const char* title) : _title(title), _startTime(get_monotonic_time()) {}
-
-ScopeTime::~ScopeTime() {
-  std::cerr << _title<<" took "<<1000*(get_monotonic_time()-_startTime)<<"ms.\n";
-}
-
-number_t get_monotonic_time()
-{
-#if (defined(_POSIX_TIMERS) && (_POSIX_TIMERS+0 >= 0) && defined(_POSIX_MONOTONIC_CLOCK))
-  struct timespec ts;
-  clock_gettime(CLOCK_MONOTONIC, &ts);
-  return ts.tv_sec + ts.tv_nsec*1e-9;
-#else
-  return get_time();
-#endif
-}
-=======
->>>>>>> 787d9d5a
 
 } // end namespace