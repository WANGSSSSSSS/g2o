--- conflicted
+++ resolved
@@ -95,19 +95,7 @@
     virtual HyperGraphElementAction* operator()(HyperGraph::HyperGraphElement* element,
             HyperGraphElementAction::Parameters* params_);
   };
-<<<<<<< HEAD
-  
-  #ifdef G2O_HAVE_OPENGL
-  class EdgeSE3PointXYZDrawAction: public DrawAction{
-  public:
-    EdgeSE3PointXYZDrawAction();
-    virtual HyperGraphElementAction* operator()(HyperGraph::HyperGraphElement* element, 
-            HyperGraphElementAction::Parameters* params_);
-  };
-  #endif
-=======
 #endif
->>>>>>> 351776b0
 
 }
 #endif