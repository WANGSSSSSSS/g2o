--- conflicted
+++ resolved
@@ -538,20 +538,10 @@
 #  ifndef NDEBUG
     for (size_t i = 0; i < e->vertices().size(); ++i) {
       OptimizableGraph::Vertex* v = static_cast<OptimizableGraph::Vertex*>(e->vertex(i));
-<<<<<<< HEAD
-      int jacSize = e->dimension() * v->dimension();
-      double* jacobian = jacobianWorkspace.workspaceForVertex(i);
-      for (int j = 0; j < jacSize; ++j) {
-        if (g2o_isnan(jacobian[j])) {
-          cerr << "buildSystem(): NaN within Jacobian for edge " << e << " in vertex " << i << endl;
-          break;
-        }
-=======
       bool hasANan = arrayHasNaN(jacobianWorkspace.workspaceForVertex(i), e->dimension() * v->dimension());
       if (hasANan) {
-        cerr << "buildSystem(): NaN within Jacobian for edge " << e << endl;
+        cerr << "buildSystem(): NaN within Jacobian for edge " << e << " for vertex " << i << endl;
         break;
->>>>>>> 765e23e0
       }
     }
 #  endif
