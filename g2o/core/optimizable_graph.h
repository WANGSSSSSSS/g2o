// g2o - General Graph Optimization
// Copyright (C) 2011 R. Kuemmerle, G. Grisetti, H. Strasdat, W. Burgard
// All rights reserved.
//
// Redistribution and use in source and binary forms, with or without
// modification, are permitted provided that the following conditions are
// met:
//
// * Redistributions of source code must retain the above copyright notice,
//   this list of conditions and the following disclaimer.
// * Redistributions in binary form must reproduce the above copyright
//   notice, this list of conditions and the following disclaimer in the
//   documentation and/or other materials provided with the distribution.
//
// THIS SOFTWARE IS PROVIDED BY THE COPYRIGHT HOLDERS AND CONTRIBUTORS "AS
// IS" AND ANY EXPRESS OR IMPLIED WARRANTIES, INCLUDING, BUT NOT LIMITED
// TO, THE IMPLIED WARRANTIES OF MERCHANTABILITY AND FITNESS FOR A
// PARTICULAR PURPOSE ARE DISCLAIMED. IN NO EVENT SHALL THE COPYRIGHT
// HOLDER OR CONTRIBUTORS BE LIABLE FOR ANY DIRECT, INDIRECT, INCIDENTAL,
// SPECIAL, EXEMPLARY, OR CONSEQUENTIAL DAMAGES (INCLUDING, BUT NOT LIMITED
// TO, PROCUREMENT OF SUBSTITUTE GOODS OR SERVICES; LOSS OF USE, DATA, OR
// PROFITS; OR BUSINESS INTERRUPTION) HOWEVER CAUSED AND ON ANY THEORY OF
// LIABILITY, WHETHER IN CONTRACT, STRICT LIABILITY, OR TORT (INCLUDING
// NEGLIGENCE OR OTHERWISE) ARISING IN ANY WAY OUT OF THE USE OF THIS
// SOFTWARE, EVEN IF ADVISED OF THE POSSIBILITY OF SUCH DAMAGE.

#ifndef G2O_AIS_OPTIMIZABLE_GRAPH_HH_
#define G2O_AIS_OPTIMIZABLE_GRAPH_HH_

#include <deque>
#include <set>
#include <iostream>
#include <list>
#include <limits>
#include <cmath>
#include <typeinfo>

#include "openmp_mutex.h"
#include "hyper_graph.h"
#include "parameter.h"
#include "parameter_container.h"
#include "jacobian_workspace.h"

#include "g2o/stuff/macros.h"
#include "g2o_core_api.h"

namespace g2o {

  class HyperGraphAction;
  struct OptimizationAlgorithmProperty;
  class Cache;
  class CacheContainer;

  /**
     @addtogroup g2o
   */
  /**
     This is an abstract class that represents one optimization
     problem.  It specializes the general graph to contain special
     vertices and edges.  The vertices represent parameters that can
     be optimized, while the edges represent constraints.  This class
     also provides basic functionalities to handle the backup/restore
     of portions of the vertices.
   */
  struct G2O_CORE_API OptimizableGraph : public HyperGraph {

    enum ActionType {
      AT_PREITERATION, AT_POSTITERATION,
      AT_NUM_ELEMENTS, // keep as last element
    };

    typedef std::set<HyperGraphAction*>    HyperGraphActionSet;

    // forward declarations
    class G2O_CORE_API Vertex;
    class G2O_CORE_API Edge;

    /**
     * \brief data packet for a vertex. Extend this class to store in the vertices
     * the potential additional information you need (e.g. images, laser scans, ...).
     */
    class G2O_CORE_API Data : public HyperGraph::HyperGraphElement
    {
      friend struct OptimizableGraph;
      public:
        virtual ~Data();
        Data();
        //! read the data from a stream
        virtual bool read(std::istream& is) = 0;
        //! write the data to a stream
        virtual bool write(std::ostream& os) const = 0;
        virtual HyperGraph::HyperGraphElementType elementType() const { return HyperGraph::HGET_DATA;}
        const Data* next() const {return _next;}
        Data* next() {return _next;}
        void setNext(Data* next_) { _next = next_; }
      protected:
        Data* _next; // linked list of multiple data;
    };

    /**
     * \brief order vertices based on their ID
     */
    struct G2O_CORE_API VertexIDCompare {
      bool operator() (const Vertex* v1, const Vertex* v2) const
      {
        return v1->id() < v2->id();
      }
    };

    /**
     * \brief order edges based on the internal ID, which is assigned to the edge in addEdge()
     */
    struct G2O_CORE_API EdgeIDCompare {
      bool operator() (const Edge* e1, const Edge* e2) const
      {
        return e1->internalId() < e2->internalId();
      }
    };

    //! vector container for vertices
    typedef std::vector<OptimizableGraph::Vertex*>      VertexContainer;
    //! vector container for edges
    typedef std::vector<OptimizableGraph::Edge*>        EdgeContainer;

    /**
     * \brief A general case Vertex for optimization
     */
    class G2O_CORE_API Vertex : public HyperGraph::Vertex {
      private:
        friend struct OptimizableGraph;
      public:
        Vertex();

        //! returns a deep copy of the current vertex
        virtual Vertex* clone() const ;

        //! the user data associated with this vertex
        const Data* userData() const { return _userData; }
        Data* userData() { return _userData; }

        void setUserData(Data* obs) { _userData = obs;}

        virtual ~Vertex();

        //! sets the node to the origin (used in the multilevel stuff)
        void setToOrigin() { setToOriginImpl(); updateCache();}

        //! get the element from the hessian matrix
        virtual const double& hessian(int i, int j) const = 0;
        virtual double& hessian(int i, int j) = 0;
        virtual double hessianDeterminant() const = 0;
        virtual double* hessianData() = 0;

        /** maps the internal matrix to some external memory location */
        virtual void mapHessianMemory(double* d) = 0;

        /**
         * copies the b vector in the array b_
         * @return the number of elements copied
         */
        virtual int copyB(double* b_) const = 0;

        //! get the b vector element
        virtual const double& b(int i) const = 0;
        virtual double& b(int i) = 0;
        //! return a pointer to the b vector associated with this vertex
        virtual double* bData() = 0;

        /**
         * set the b vector part of this vertex to zero
         */
        virtual void clearQuadraticForm() = 0;

        /**
         * updates the current vertex with the direct solution x += H_ii\b_ii
         * @return the determinant of the inverted hessian
         */
        virtual double solveDirect(double lambda=0) = 0;

        /**
         * sets the initial estimate from an array of double
         * Implement setEstimateDataImpl()
         * @return true on success
         */
        bool setEstimateData(const double* estimate);

        /**
         * sets the initial estimate from an array of double
         * Implement setEstimateDataImpl()
         * @return true on success
         */
        bool setEstimateData(const std::vector<double>& estimate) { 
#ifndef NDEBUG
          int dim = estimateDimension();
          assert((dim == -1) || (estimate.size() == std::size_t(dim)));
#endif
          return setEstimateData(estimate.data());
        };

        /**
         * writes the estimater to an array of double
         * @returns true on success
         */
        virtual bool getEstimateData(double* estimate) const;

        /**
         * writes the estimater to an array of double
         * @returns true on success
         */
        virtual bool getEstimateData(std::vector<double>& estimate) const {
          int dim = estimateDimension();
          if (dim < 0)
            return false;
          estimate.resize(dim);
          return getEstimateData(estimate.data());
        };

        /**
         * returns the dimension of the extended representation used by get/setEstimate(double*)
         * -1 if it is not supported
         */
        virtual int estimateDimension() const;

        /**
         * sets the initial estimate from an array of double.
         * Implement setMinimalEstimateDataImpl()
         * @return true on success
         */
        bool setMinimalEstimateData(const double* estimate);

        /**
         * sets the initial estimate from an array of double.
         * Implement setMinimalEstimateDataImpl()
         * @return true on success
         */
        bool setMinimalEstimateData(const std::vector<double>& estimate) {
#ifndef NDEBUG
          int dim = minimalEstimateDimension();
          assert((dim == -1) || (estimate.size() == std::size_t(dim)));
#endif
          return setMinimalEstimateData(estimate.data());
        };

        /**
         * writes the estimate to an array of double
         * @returns true on success
         */
        virtual bool getMinimalEstimateData(double* estimate) const ;

        /**
         * writes the estimate to an array of double
         * @returns true on success
         */
        virtual bool getMinimalEstimateData(std::vector<double>& estimate) const {
          int dim = minimalEstimateDimension();
          if (dim < 0)
            return false;
          estimate.resize(dim);
          return getMinimalEstimateData(estimate.data());
        };

        /**
         * returns the dimension of the extended representation used by get/setEstimate(double*)
         * -1 if it is not supported
         */
        virtual int minimalEstimateDimension() const;

        //! backup the position of the vertex to a stack
        virtual void push() = 0;

        //! restore the position of the vertex by retrieving the position from the stack
        virtual void pop() = 0;

        //! pop the last element from the stack, without restoring the current estimate
        virtual void discardTop() = 0;

        //! return the stack size
        virtual int stackSize() const = 0;

        /**
         * Update the position of the node from the parameters in v.
         * Depends on the implementation of oplusImpl in derived classes to actually carry
         * out the update.
         * Will also call updateCache() to update the caches of depending on the vertex.
         */
        void oplus(const double* v)
        {
          oplusImpl(v);
          updateCache();
        }

        //! temporary index of this node in the parameter vector obtained from linearization
        int hessianIndex() const { return _hessianIndex;}
        int G2O_ATTRIBUTE_DEPRECATED(tempIndex() const) { return hessianIndex();}
        //! set the temporary index of the vertex in the parameter blocks
        void setHessianIndex(int ti) { _hessianIndex = ti;}
        void G2O_ATTRIBUTE_DEPRECATED(setTempIndex(int ti)) { setHessianIndex(ti);}

        //! true => this node is fixed during the optimization
        bool fixed() const {return _fixed;}
        //! true => this node should be considered fixed during the optimization
        void setFixed(bool fixed) { _fixed = fixed;}

        //! true => this node is marginalized out during the optimization
        bool marginalized() const {return _marginalized;}
        //! true => this node should be marginalized out during the optimization
        void setMarginalized(bool marginalized) { _marginalized = marginalized;}

        //! dimension of the estimated state belonging to this node
        int dimension() const { return _dimension;}

        //! sets the id of the node in the graph be sure that the graph keeps consistent after changing the id
        void setId(int id) {_id = id;}

        //! set the row of this vertex in the Hessian
        void setColInHessian(int c) { _colInHessian = c;}
        //! get the row of this vertex in the Hessian
        int colInHessian() const {return _colInHessian;}

        const OptimizableGraph* graph() const {return _graph;}

        OptimizableGraph* graph() {return _graph;}

        /**
         * lock for the block of the hessian and the b vector associated with this vertex, to avoid
         * race-conditions if multi-threaded.
         */
        void lockQuadraticForm() { _quadraticFormMutex.lock();}
        /**
         * unlock the block of the hessian and the b vector associated with this vertex
         */
        void unlockQuadraticForm() { _quadraticFormMutex.unlock();}

        //! read the vertex from a stream, i.e., the internal state of the vertex
        virtual bool read(std::istream& is) = 0;
        //! write the vertex to a stream
        virtual bool write(std::ostream& os) const = 0;

        virtual void updateCache();

        CacheContainer* cacheContainer();
      protected:
        OptimizableGraph* _graph;
        Data* _userData;
        int _hessianIndex;
        bool _fixed;
        bool _marginalized;
        int _dimension;
        int _colInHessian;
        OpenMPMutex _quadraticFormMutex;

        CacheContainer* _cacheContainer;

        /**
         * update the position of the node from the parameters in v.
         * Implement in your class!
         */
        virtual void oplusImpl(const double* v) = 0;

        //! sets the node to the origin (used in the multilevel stuff)
        virtual void setToOriginImpl() = 0;

        /**
         * writes the estimater to an array of double
         * @returns true on success
         */
        virtual bool setEstimateDataImpl(const double* ) { return false;}

        /**
         * sets the initial estimate from an array of double
         * @return true on success
         */
        virtual bool setMinimalEstimateDataImpl(const double* ) { return false;}

    };
    
    class G2O_CORE_API Edge: public HyperGraph::Edge {
      private:
        friend struct OptimizableGraph;
      public:
        Edge();
        virtual Edge* clone() const;

        // indicates if all vertices are fixed
        virtual bool allVerticesFixed() const = 0;
        
        // computes the error of the edge and stores it in an internal structure
        virtual void computeError() = 0;

        //! sets the measurement from an array of double
        //! @returns true on success
        virtual bool setMeasurementData(const double* m);

        //! writes the measurement to an array of double
        //! @returns true on success
        virtual bool getMeasurementData(double* m) const;

        //! returns the dimension of the measurement in the extended representation which is used
        //! by get/setMeasurement;
        virtual int measurementDimension() const;

        /**
         * sets the estimate to have a zero error, based on the current value of the state variables
         * returns false if not supported.
         */
        virtual bool setMeasurementFromState();

        /**
         * robustify the error of the edge using an robust kernel/M-estimator
         * this is only called if robustKernel==true
         */
        virtual void robustifyError() = 0;

        //! if true, error will be robustifed (not for computing Jacobians)
        bool robustKernel() const { return _robustKernel;}
        void setRobustKernel(bool rk) { _robustKernel = rk;}

        //! width of the robust huber kernel
        double huberWidth() const { return _huberWidth;}
        void setHuberWidth(double hw) { _huberWidth = hw;}

        //! returns the error vector cached after calling the computeError;
        virtual const double* errorData() const = 0;
        virtual double* errorData() = 0;

        //! returns the memory of the information matrix, usable for example with a Eigen::Map<MatrixXd>
        virtual const double* informationData() const = 0;
        virtual double* informationData() = 0;

        //! computes the chi2 based on the cached error value, only valid after computeError has been called.
        virtual double chi2() const = 0;

        /**
         * Linearizes the constraint in the edge.
         * Makes side effect on the vertices of the graph by changing
         * the parameter vector b and the hessian blocks ii and jj.
         * The off diagoinal block is accesed via _hessian.
         */
        virtual void constructQuadraticForm() = 0;

        /**
         * maps the internal matrix to some external memory location,
         * you need to provide the memory before calling constructQuadraticForm
         * @param d the memory location to which we map
         * @param i index of the vertex i
         * @param j index of the vertex j (j > i, upper triangular fashion)
         * @param rowMajor if true, will write in rowMajor order to the block. Since EIGEN is columnMajor by default, this results in writing the transposed
         */
        virtual void mapHessianMemory(double* d, int i, int j, bool rowMajor) = 0;

        /**
         * Linearizes the constraint in the edge in the manifold space, and store
         * the result in the given workspace
         */
        virtual void linearizeOplus(JacobianWorkspace& jacobianWorkspace) = 0;

        /** set the estimate of the to vertex, based on the estimate of the from vertices in the edge. */
        virtual void initialEstimate(const OptimizableGraph::VertexSet& from, OptimizableGraph::Vertex* to) = 0;

        /**
         * override in your class if it's possible to initialize the vertices in certain combinations.
         * The return value may correspond to the cost for initiliaizng the vertex but should be positive if
         * the initialization is possible and negative if not possible.
         */
        virtual double initialEstimatePossible(const OptimizableGraph::VertexSet& from, OptimizableGraph::Vertex* to) { (void) from; (void) to; return -1.;}

        //! returns the level of the edge
        int level() const { return _level;}
        //! sets the level of the edge
        void setLevel(int l) { _level=l;}

        //! returns the dimensions of the error function
        int dimension() const { return _dimension;}

        virtual Vertex* createFrom() {return 0;}
        virtual Vertex* createTo()   {return 0;}

        //! read the vertex from a stream, i.e., the internal state of the vertex
        virtual bool read(std::istream& is) = 0;
        //! write the vertex to a stream
        virtual bool write(std::ostream& os) const = 0;

        //! the internal ID of the edge
        long long internalId() const { return _internalId;}

        OptimizableGraph* graph();
        const OptimizableGraph* graph() const;

        bool setParameterId(int argNum, int paramId);
        inline const Parameter* parameter(int argNo) const {return *_parameters.at(argNo);}
        inline size_t numParameters() const {return _parameters.size();}
        inline void resizeParameters(size_t newSize) {
          _parameters.resize(newSize, 0); 
          _parameterIds.resize(newSize, -1);
          _parameterTypes.resize(newSize, typeid(void*).name());
        }
      protected:
        int _dimension;
        int _level;
        bool _robustKernel;
        double _huberWidth;
        long long _internalId;

        std::vector<int> _cacheIds;

        template <typename ParameterType>
          bool installParameter(ParameterType*& p, size_t argNo, int paramId=-1){
            if (argNo>=_parameters.size())
              return false;
            _parameterIds[argNo] = paramId;
            _parameters[argNo] = (Parameter**)&p;
            _parameterTypes[argNo] = typeid(ParameterType).name();
            return true;
          }

        template <typename CacheType>
          void resolveCache(CacheType*& cache, OptimizableGraph::Vertex*, 
              const std::string& _type, 
              const ParameterVector& parameters);

        bool resolveParameters();
        virtual bool resolveCaches();

        std::vector<std::string> _parameterTypes;
        std::vector<Parameter**> _parameters;
        std::vector<int> _parameterIds;

        /** Square root of huber cost function devided by delta
         *
         *  Let delta be the generalized 2-norm of the error e, thus
         *  delta = sqrt(e*Omega*e).
         *
         *  Let rho be the Huber cost function,
         *  rho(x) =  if |x|<b : x^2 | else: 2b|x|-b^2
         *  (Thus, b is the "width" of the quadratic component.)
         *
         *  This function computes "sqrt(rho(delta))/delta" which can
         *  be used as a weight to robustify the error e.
         *
         *  For details: See Hartley, Zisserman: "Multiple View Geometry in Computer Vision", 2nd edition, 2003, pp.616.
         */
        inline double sqrtOfHuberByNrm(double delta, double b) const
        {
          if (delta<b)
            return 1;
          return sqrt(2*b*fabs(delta) - b*b)/delta;
        }

    };

    //! returns the vertex number <i>id</i> appropriately casted
    inline Vertex* vertex(int id) { return reinterpret_cast<Vertex*>(HyperGraph::vertex(id));}

    //! returns the vertex number <i>id</i> appropriately casted
    inline const Vertex* vertex (int id) const{ return reinterpret_cast<const Vertex*>(HyperGraph::vertex(id));}

    //! empty constructor
    OptimizableGraph();
    virtual ~OptimizableGraph();

    //! adds all edges and vertices of the graph <i>g</i> to this graph.
    void addGraph(OptimizableGraph* g);
 
    /**
     * adds a new vertex. The new vertex is then "taken".
     * @return false if a vertex with the same id as v is already in the graph, true otherwise.
     */
    virtual bool addVertex(OptimizableGraph::Vertex* v, Data* userData=0);

    /**
     * adds a new edge.
     * The edge should point to the vertices that it is connecting (setFrom/setTo).
     * @return false if the insertion does not work (incompatible types of the vertices/missing vertex). true otherwise.
     */
    virtual bool addEdge(OptimizableGraph::Edge* e);

    //! returns the chi2 of the current configuration
    double chi2() const;

    //! return the maximum dimension of all vertices in the graph
    int maxDimension() const;

    /**
     * iterates over all vertices and returns a set of all the vertex dimensions in the graph
     */
    std::set<int> dimensions() const;

    /**
     * carry out n iterations
     * @return the number of performed iterations
     */
    virtual int optimize(int iterations, bool online=false);

    //! called at the beginning of an iteration (argument is the number of the iteration)
    virtual void preIteration(int);
    //! called at the end of an iteration (argument is the number of the iteration)
    virtual void postIteration(int);

    //! add an action to be executed before each iteration
    bool addPreIterationAction(HyperGraphAction* action);
    //! add an action to be executed after each iteration
    bool addPostIterationAction(HyperGraphAction* action);

    //! remove an action that should no longer be execured before each iteration
    bool removePreIterationAction(HyperGraphAction* action);
    //! remove an action that should no longer be execured after each iteration
    bool removePostIterationAction(HyperGraphAction* action);

    //! push the estimate of all variables onto a stack
    virtual void push();
    //! pop (restore) the estimate of all variables from the stack
    virtual void pop();
    //! discard the last backup of the estimate for all variables by removing it from the stack
    virtual void discardTop();

    //! load the graph from a stream. Uses the Factory singleton for creating the vertices and edges.
    virtual bool load(std::istream& is, bool createEdges=true);
    bool load(const char* filename, bool createEdges=true);
    //! save the graph to a stream. Again uses the Factory system.
    virtual bool save(std::ostream& os, int level = 0) const;
    //! function provided for convenience, see save() above
    bool save(const char* filename, int level = 0) const;

    
    //! save a subgraph to a stream. Again uses the Factory system.
    bool saveSubset(std::ostream& os, HyperGraph::VertexSet& vset, int level = 0);

    //! save a subgraph to a stream. Again uses the Factory system.
    bool saveSubset(std::ostream& os, HyperGraph::EdgeSet& eset);

    //! push the estimate of a subset of the variables onto a stack
    virtual void push(HyperGraph::VertexSet& vset);
    //! pop (restore) the estimate a subset of the variables from the stack
    virtual void pop(HyperGraph::VertexSet& vset);
    //! ignore the latest stored element on the stack, remove it from the stack but do not restore the estimate
    virtual void discardTop(HyperGraph::VertexSet& vset);

    //! fixes/releases a set of vertices
    virtual void setFixed(HyperGraph::VertexSet& vset, bool fixed);

    /**
     * set the renamed types lookup from a string, format is for example:
     * VERTEX_CAM=VERTEX_SE3:EXPMAP,EDGE_PROJECT_P2MC=EDGE_PROJECT_XYZ:EXPMAP
     * This will change the occurance of VERTEX_CAM in the file to VERTEX_SE3:EXPMAP
     */
    void setRenamedTypesFromString(const std::string& types);

    /**
     * test whether a solver is suitable for optimizing this graph.
     * @param solverProperty the solver property to evaluate.
     * @param vertDims should equal to the set returned by dimensions() to avoid re-evaluating.
     */
    bool isSolverSuitable(const OptimizationAlgorithmProperty& solverProperty, const std::set<int>& vertDims = std::set<int>()) const;

    virtual void clear();

    bool addParameter(Parameter* p) {
      return _parameters.addParameter(p);
    }

    Parameter* parameter(int id) {
      return _parameters.getParameter(id);
    }

    /**
     * verify that all the information of the edges are semi positive definite, i.e.,
     * all Eigenvalues are >= 0.
     * @param verbose output edges with not SPD information matrix on cerr
     * @return true if all edges have SPD information matrix
     */
    bool verifyInformationMatrices(bool verbose = false) const;

<<<<<<< HEAD
    // helper functions to save an individual vertex
    bool saveVertex(std::ostream& os, Vertex* v) const;

    // helper functions to save an individual edge
    bool saveEdge(std::ostream& os, Edge* e) const;
=======
    //! the workspace for storing the Jacobians of the graph
    JacobianWorkspace& jacobianWorkspace() { return _jacobianWorkspace;}
    const JacobianWorkspace& jacobianWorkspace() const { return _jacobianWorkspace;}
>>>>>>> a7bc077e

  protected:
    std::map<std::string, std::string> _renamedTypesLookup;
    long long _nextEdgeId;
    std::vector<HyperGraphActionSet> _graphActions;

    // do not watch this. To be removed soon, or integrated in a nice way
    bool _edge_has_id;

    ParameterContainer _parameters;
    JacobianWorkspace _jacobianWorkspace;
  };
  
  /**
    @}
   */
  
} // end namespace

#endif<|MERGE_RESOLUTION|>--- conflicted
+++ resolved
@@ -670,17 +670,14 @@
      */
     bool verifyInformationMatrices(bool verbose = false) const;
 
-<<<<<<< HEAD
     // helper functions to save an individual vertex
     bool saveVertex(std::ostream& os, Vertex* v) const;
 
     // helper functions to save an individual edge
     bool saveEdge(std::ostream& os, Edge* e) const;
-=======
     //! the workspace for storing the Jacobians of the graph
     JacobianWorkspace& jacobianWorkspace() { return _jacobianWorkspace;}
     const JacobianWorkspace& jacobianWorkspace() const { return _jacobianWorkspace;}
->>>>>>> a7bc077e
 
   protected:
     std::map<std::string, std::string> _renamedTypesLookup;
